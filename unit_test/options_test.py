--- conflicted
+++ resolved
@@ -561,41 +561,4 @@
         assert f"Deprecated image {image!r}" in captured.err
         assert f"{resolved_image!r}" in captured.err
     else:
-<<<<<<< HEAD
-        assert captured.err == ""
-=======
-        assert EnableGroups.CPythonFreeThreading not in options.globals.build_selector.enable
-
-
-@pytest.mark.parametrize(
-    ("image", "deprecated"),
-    [
-        ("manylinux1", True),
-        ("manylinux2010", True),
-        ("manylinux2014", False),
-        ("manylinux_2_24", True),
-        ("manylinux_2_28", False),
-        ("manylinux_2_34", False),
-        ("musllinux_1_1", True),
-        ("musllinux_1_2", False),
-    ],
-)
-def test_deprecated_image(image: str, deprecated: bool, capsys: pytest.CaptureFixture[str]) -> None:
-    args = CommandLineArguments.defaults()
-    env = {
-        "CIBW_ARCHS": "x86_64",
-        "CIBW_MANYLINUX_X86_64_IMAGE": image if image.startswith("manylinux") else "",
-        "CIBW_MUSLLINUX_X86_64_IMAGE": image if image.startswith("musllinux") else "",
-    }
-    options = Options(platform="linux", command_line_arguments=args, env=env)
-    bo = options.build_options(None)
-    images = bo.manylinux_images if image.startswith("manylinux") else bo.musllinux_images
-    assert images is not None
-    resolved_image = images["x86_64"]
-    captured = capsys.readouterr()
-    if deprecated:
-        assert f"Deprecated image {image!r}" in captured.err
-        assert f"{resolved_image!r}" in captured.err
-    else:
-        assert "Deprecated image" not in captured.err
->>>>>>> 42728e86
+        assert "Deprecated image" not in captured.err